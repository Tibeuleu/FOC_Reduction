--- conflicted
+++ resolved
@@ -43,20 +43,7 @@
 from copy import deepcopy
 from os.path import join as path_join
 
-<<<<<<< HEAD
-from astropy.wcs import WCS
-from astropy.io import fits
-from astropy.coordinates import SkyCoord
-import matplotlib.pyplot as plt
-from matplotlib.patches import Rectangle, Circle, FancyArrowPatch
-from matplotlib.path import Path
-from matplotlib.widgets import RectangleSelector, LassoSelector, Button, Slider, TextBox
-from matplotlib.colors import LogNorm
-import matplotlib.font_manager as fm
-import matplotlib.patheffects as pe
-from mpl_toolkits.axes_grid1.anchored_artists import AnchoredSizeBar, AnchoredDirectionArrows
-import numpy as np
-=======
+
 import matplotlib.font_manager as fm
 import matplotlib.patheffects as pe
 import matplotlib.pyplot as plt
@@ -72,7 +59,7 @@
     AnchoredDirectionArrows,
     AnchoredSizeBar,
 )
->>>>>>> 163f37d5
+
 from scipy.ndimage import zoom as sc_zoom
 
 try:
@@ -176,12 +163,10 @@
     plt.rcParams.update({"font.size": 10})
     nb_obs = np.max([np.sum([head["filtnam1"] == curr_pol for head in headers]) for curr_pol in ["POL0", "POL60", "POL120"]])
     shape = np.array((3, nb_obs))
-<<<<<<< HEAD
+
     fig, ax = plt.subplots(shape[0], shape[1], figsize=(3*shape[1], 3*shape[0]), dpi=200, layout='constrained',
                             sharex=True, sharey=True)
-=======
-    fig, ax = plt.subplots(shape[0], shape[1], figsize=(3 * shape[1], 3 * shape[0]), dpi=200, layout="constrained", sharex=True, sharey=True)
->>>>>>> 163f37d5
+
     r_pol = dict(pol0=0, pol60=1, pol120=2)
     c_pol = dict(pol0=0, pol60=0, pol120=0)
     for i, (data, head) in enumerate(zip(data_array, headers)):
@@ -294,10 +279,7 @@
     return 0
 
 
-<<<<<<< HEAD
-def polarization_map(Stokes, data_mask=None, rectangle=None, SNRp_cut=3., SNRi_cut=3.,
-                     flux_lim=None, step_vec=1, vec_scale=2., savename=None, plots_folder="", display="default", **kwargs):
-=======
+
 def polarization_map(
     Stokes,
     data_mask=None,
@@ -310,8 +292,9 @@
     savename=None,
     plots_folder="",
     display="default",
+    **kwargs
 ):
->>>>>>> 163f37d5
+
     """
     Plots polarization map from Stokes HDUList.
     ----------
@@ -362,7 +345,7 @@
         The figure and ax created for interactive contour maps.
     """
     # Get data
-<<<<<<< HEAD
+
     optimal_binning = kwargs.get('optimal_binning', False)
     
     stkI = Stokes['I_stokes'].data.copy()
@@ -372,13 +355,7 @@
     pol = Stokes['Pol_deg_debiased'].data.copy()
     pol_err = Stokes['Pol_deg_err'].data.copy()
     pang = Stokes['Pol_ang'].data.copy()
-=======
-    stkI = Stokes["I_stokes"].data.copy()
-    stk_cov = Stokes["IQU_cov_matrix"].data.copy()
-    pol = Stokes["Pol_deg_debiased"].data.copy()
-    pol_err = Stokes["Pol_deg_err"].data.copy()
-    pang = Stokes["Pol_ang"].data.copy()
->>>>>>> 163f37d5
+
     try:
         if data_mask is None:
             data_mask = Stokes["Data_mask"].data.astype(bool).copy()
@@ -491,17 +468,13 @@
         # Display intensity error map
         display = "s_i"
         if (SNRi > SNRi_cut).any():
-<<<<<<< HEAD
-            vmin, vmax = 1./2.*np.median(np.sqrt(stk_cov[0, 0][stk_cov[0, 0] > 0.]) *
-                                        convert_flux), np.max(np.sqrt(stk_cov[0, 0][stk_cov[0, 0] > 0.])*convert_flux)
-            im = ax.imshow(np.sqrt(stk_cov[0, 0])*convert_flux, norm=LogNorm(vmin, vmax), aspect='equal', cmap='inferno_r', alpha=1.)
-=======
+
             vmin, vmax = (
                 1.0 / 2.0 * np.median(np.sqrt(stk_cov[0, 0][stk_cov[0, 0] > 0.0]) * convert_flux),
                 np.max(np.sqrt(stk_cov[0, 0][stk_cov[0, 0] > 0.0]) * convert_flux),
             )
             im = ax.imshow(np.sqrt(stk_cov[0, 0]) * convert_flux, norm=LogNorm(vmin, vmax), aspect="equal", cmap="inferno_r", alpha=1.0)
->>>>>>> 163f37d5
+
         else:
             im = ax.imshow(np.sqrt(stk_cov[0, 0]) * convert_flux, aspect="equal", cmap="inferno", alpha=1.0)
         fig.colorbar(im, ax=ax, aspect=50, shrink=0.75, pad=0.025, label=r"$\sigma_I$ [$ergs \cdot cm^{-2} \cdot s^{-1} \cdot \AA^{-1}$]")
@@ -572,7 +545,6 @@
         if step_vec == 0:
             poldata[np.isfinite(poldata)] = 1.0 / 2.0
             step_vec = 1
-<<<<<<< HEAD
             vec_scale = 2.
         # X, Y = np.meshgrid(np.arange(stkI.shape[1]), np.arange(stkI.shape[0]))
         # U, V = poldata*np.cos(np.pi/2.+pangdata*np.pi/180.), poldata*np.sin(np.pi/2.+pangdata*np.pi/180.)
@@ -580,30 +552,7 @@
         #             scale=1./vec_scale, scale_units='xy', pivot='mid', headwidth=0., headlength=0., headaxislength=0., width=0.5, linewidth=0.75, color='w', edgecolor='k')
         plot_quiver(ax, stkI, stkQ, stkU, stk_cov, poldata, pangdata, step_vec=step_vec, vec_scale=vec_scale, optimal_binning=optimal_binning)
         pol_sc = AnchoredSizeBar(ax.transData, vec_scale, r"$P$= 100 %", 4, pad=0.5, sep=5, borderpad=0.5, frameon=False, size_vertical=0.005, color='w')
-=======
-            scale_vec = 2.0
-        X, Y = np.meshgrid(np.arange(stkI.shape[1]), np.arange(stkI.shape[0]))
-        U, V = poldata * np.cos(np.pi / 2.0 + pangdata * np.pi / 180.0), poldata * np.sin(np.pi / 2.0 + pangdata * np.pi / 180.0)
-        ax.quiver(
-            X[::step_vec, ::step_vec],
-            Y[::step_vec, ::step_vec],
-            U[::step_vec, ::step_vec],
-            V[::step_vec, ::step_vec],
-            units="xy",
-            angles="uv",
-            scale=1.0 / scale_vec,
-            scale_units="xy",
-            pivot="mid",
-            headwidth=0.0,
-            headlength=0.0,
-            headaxislength=0.0,
-            width=0.5,
-            linewidth=0.75,
-            color="w",
-            edgecolor="k",
-        )
-        pol_sc = AnchoredSizeBar(ax.transData, scale_vec, r"$P$= 100 %", 4, pad=0.25, sep=5, borderpad=0.25, frameon=False, size_vertical=0.005, color="w")
->>>>>>> 163f37d5
+
 
         ax.add_artist(pol_sc)
         ax.add_artist(px_sc)
@@ -643,20 +592,9 @@
     # Display instrument FOV
     if rectangle is not None:
         x, y, width, height, angle, color = rectangle
-<<<<<<< HEAD
-        x, y = np.array([x, y]) - np.array(stkI.shape)/2.
-        ax.add_patch(Rectangle((x, y), width, height, angle=angle,
-                                edgecolor=color, fill=False))
-
-    # ax.coords.grid(True, color='white', ls='dotted', alpha=0.5)
-    ax.coords[0].set_axislabel('Right Ascension (J2000)')
-    ax.coords[0].set_axislabel_position('t')
-    ax.coords[0].set_ticklabel_position('t')
-    ax.set_ylabel('Declination (J2000)', labelpad=-1)
-=======
+
         x, y = np.array([x, y]) - np.array(stkI.shape) / 2.0
         ax.add_patch(Rectangle((x, y), width, height, angle=angle, edgecolor=color, fill=False))
->>>>>>> 163f37d5
 
     if savename is not None:
         if savename[-4:] not in [".png", ".jpg", ".pdf"]:
@@ -697,18 +635,6 @@
         elif len(self.other_data.shape) == 3:
             self.other_data = self.other_data[0]
 
-<<<<<<< HEAD
-        self.map_convert, self.map_unit = (float(self.map_header['photflam']), r"$ergs \cdot cm^{-2} \cdot s^{-1} \cdot \AA^{-1}$") if "PHOTFLAM" in list(
-            self.map_header.keys()) else (1., self.map_header['bunit'] if 'BUNIT' in list(self.map_header.keys()) else "Arbitray Units")
-        self.other_convert, self.other_unit = (float(self.other_header['photflam']), r"$ergs \cdot cm^{-2} \cdot s^{-1} \cdot \AA^{-1}$") if "PHOTFLAM" in list(
-            self.other_header.keys()) else (1., self.other_header['bunit'] if 'BUNIT' in list(self.other_header.keys()) else "Arbitray Units")
-        self.map_observer = "/".join([self.map_header['telescop'], self.map_header['instrume']]
-                                    ) if "INSTRUME" in list(self.map_header.keys()) else self.map_header['telescop']
-        self.other_observer = "/".join([self.other_header['telescop'], self.other_header['instrume']]
-                                    ) if "INSTRUME" in list(self.other_header.keys()) else self.other_header['telescop']
-
-        plt.rcParams.update({'font.size': 10})
-=======
         self.map_convert, self.map_unit = (
             (float(self.map_header["photflam"]), r"$ergs \cdot cm^{-2} \cdot s^{-1} \cdot \AA^{-1}$")
             if "PHOTFLAM" in list(self.map_header.keys())
@@ -729,7 +655,7 @@
         )
 
         plt.rcParams.update({"font.size": 10})
->>>>>>> 163f37d5
+
         fontprops = fm.FontProperties(size=16)
         self.fig_align = plt.figure(figsize=(20, 10))
         self.map_ax = self.fig_align.add_subplot(121, projection=self.map_wcs)
